--- conflicted
+++ resolved
@@ -4,11 +4,8 @@
 import ConversationList from './components/ConversationList.vue';
 import MessageView from './components/MessageView.vue';
 import PrivacyPolicy from './components/PrivacyPolicy.vue';
-<<<<<<< HEAD
 const baseUrl = import.meta.env.VITE_YEMOT_BASE_API_URL;
 // Import the Google service methods
-=======
->>>>>>> 3355e41e
 import {
   getGoogleContacts,
   initiateGoogleLogin,
@@ -92,7 +89,6 @@
 
           readedMessages = readedMessagesObj;
           readedMessages = readedMessages.concat(readedArray);
-
           await fetch(`${baseUrl}/UploadTextFile`, {
             method: 'POST',
             headers: {
@@ -149,11 +145,7 @@
     const password = localStorage.getItem('password');
 
     const response = await fetch(
-<<<<<<< HEAD
       `${baseUrl}/GetIncomingSms?token=${username}:${password}&limit=1`
-=======
-      `https://www.call2all.co.il/ym/api/GetIncomingSms?token=${username}:${password}&limit=1`
->>>>>>> 3355e41e
     );
 
     const data = await response.json();
@@ -181,11 +173,7 @@
     console.log('Getting messages and refreshing data...');
 
     const incoming = await fetch(
-<<<<<<< HEAD
       `${baseUrl}/GetIncomingSms?token=${localStorage.getItem('username')}:${localStorage.getItem('password')}&limit=999999`
-=======
-      `https://www.call2all.co.il/ym/api/GetIncomingSms?token=${localStorage.getItem('username')}:${localStorage.getItem('password')}&limit=3000`
->>>>>>> 3355e41e
     );
 
     const outgoing = await fetch(
@@ -196,12 +184,7 @@
 
     const googleContactsResult = await getGoogleContacts();
 
-<<<<<<< HEAD
     if (googleContactsResult?.isAuthenticated && googleContactsResult?.contacts) {
-      // Create a mapping of phone numbers to names from Google contacts
-=======
-    if (googleContactsResult.isAuthenticated && googleContactsResult.contacts) {
->>>>>>> 3355e41e
       googleContactsResult.contacts.forEach(contact => {
         if (contact.phone && contact.name) {
           contacts[contact.phone] = contact.name;
@@ -242,19 +225,14 @@
     const outgoingMsgs = (await outgoing.json()).rows || [];
 
     const incomingMessages = incomingMsgs.map((message) => {
+      //const phone = message.phone.startsWith('972') ? '0' + message.phone.substring(3) : message.phone;
       const phone = message.source.startsWith('972') ? '0' + message.source.substring(3) : message.source;
       return {
-<<<<<<< HEAD
         dest: message.destination,
         message: message.message,
         server_date: message.receive_date,
         phone,
-=======
-        ...message,
-        dest: message.destination,
-        phone: phone,
         server_date: message.receive_date,
->>>>>>> 3355e41e
         type: 'incoming',
         status: 'DELIVRD'
       };
