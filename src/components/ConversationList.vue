--- conflicted
+++ resolved
@@ -66,13 +66,7 @@
   await checkGoogleStatus();
 };
 
-<<<<<<< HEAD
-// רישום והסרת האזנה לאירועים
 onMounted(async () => {
-  // מיד בדוק סטטוס התחברות
-=======
-onMounted(() => {
->>>>>>> 3355e41e
   checkGoogleStatus();
   document.addEventListener('click', handleClickOutside);
   window.addEventListener('googleAuthStatusUpdated', handleGoogleStatusUpdate);
